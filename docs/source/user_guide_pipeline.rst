--- conflicted
+++ resolved
@@ -84,7 +84,20 @@
     Cycles are not allowed in a Pipeline.
 
 
-<<<<<<< HEAD
+.. warning:: Ignored user inputs
+
+    If inputs are provided both by user in the `pipeline.run` method and as
+    `input_config` in a connect method, the user input will be ignored. Take for
+    instance the following pipeline, adapted from the previous one:
+
+    .. code:: python
+
+            pipe.connect("a", "b", input_config={"number2": "a.result"})
+            asyncio.run(pipe.run({"a": {"number1": 10, "number2": 1}, "b": {"number1": 4, "number2": 42}}))
+
+    The result will still be **15** because the user input `"number2": 42` is ignored.
+
+
 **********************
 Visualising a Pipeline
 **********************
@@ -117,18 +130,4 @@
 Here is an example of final result:
 
 .. image:: images/pipeline_full.png
-  :alt: Pipeline visualisation
-=======
-.. warning:: Ignored user inputs
-
-    If inputs are provided both by user in the `pipeline.run` method and as
-    `input_config` in a connect method, the user input will be ignored. Take for
-    instance the following pipeline, adapted from the previous one:
-
-    .. code:: python
-
-            pipe.connect("a", "b", input_config={"number2": "a.result"})
-            asyncio.run(pipe.run({"a": {"number1": 10, "number2": 1}, "b": {"number1": 4, "number2": 42}}))
-
-    The result will still be **15** because the user input `"number2": 42` is ignored.
->>>>>>> 411b5ea1
+  :alt: Pipeline visualisation