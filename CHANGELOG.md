# @neo4j/neo4j-genai-python

## Next

<<<<<<< HEAD
### Added
- Ability to visualise pipeline with `my_pipeline.draw("pipeline.png")`

=======
## Fixed
- Pipelines now return correct results when the same pipeline is run in parallel.
>>>>>>> c284b082

## 0.5.0

### Added
- PDF-to-graph pipeline for knowledge graph construction in experimental mode
- Introduced support for Component/Pipeline flexible architecture.
- Added new components for knowledge graph construction, including text splitters, schema builders, entity-relation extractors, and Neo4j writers.
- Implemented end-to-end tests for the new knowledge graph builder pipeline.

### Changed
- When saving the lexical graph in a KG creation pipeline, the document is also saved as a specific node, together with relationships between each chunk and the document they were created from.

### Fixed
- Corrected the hybrid retriever query to ensure proper normalization of scores in vector search results.

## 0.4.0

### Added
- Add optional custom_prompt arg to the Text2CypherRetriever class.

### Changed
- `GraphRAG.search` method first parameter has been renamed `query_text` (was `query`) for consistency with the retrievers interface.
- Made `GraphRAG.search` method backwards compatible with the query parameter, raising warnings to encourage using query_text instead.

## 0.3.1

### Fixed
-   Corrected initialization to allow specifying the embedding model name.
-   Removed sentence_transformers from embeddings/__init__.py to avoid ImportError when the package is not installed.

## 0.3.0

### Added
-   Stopped embeddings from being returned when searching with `VectorRetriever`. Added `nodeLabels` and `id` to the metadata of `VectorRetriever` results.
-   Added `upsert_vector` utility function for attaching vectors to node properties.
-   Introduced `Neo4jInsertionError` for handling insertion failures in Neo4j.
-   Included Pinecone and Weaviate retrievers in neo4j_genai.retrievers.
-   Introduced the GraphRAG object, enabling a full RAG (Retrieval-Augmented Generation) pipeline with context retrieval, prompt formatting, and answer generation.
-   Added PromptTemplate and RagTemplate for customizable prompt generation.
-   Added LLMInterface with implementation for OpenAI LLM.
-   Updated project configuration to support multiple Python versions (3.8 to 3.12) in CI workflows.
-   Improved developer experience by copying the docstring from the `Retriever.get_search_results` method to the `Retriever.search` method
-   Support for specifying database names in index handling methods and retrievers.
-   User Guide in documentation.
-   Introduced result_formatter argument to all retrievers, allowing custom formatting of retriever results.

### Changed
-   Refactored import paths for retrievers to neo4j_genai.retrievers.
-   Implemented exception chaining for all re-raised exceptions to improve stack trace readability.
-   Made error messages in `index.py` more consistent.
-   Renamed `Retriever._get_search_results` to `Retriever.get_search_results`
-   Updated retrievers and index handling methods to accept optional database names.

## 0.2.0

### Fixed

-   Removed Pinecone and Weaviate retrievers from **init**.py to prevent ImportError when optional dependencies are not installed.
-   Moved few-shot examples in `Text2CypherRetriever` to the constructor for better initialization and usage. Updated unit tests and example script accordingly.
-   Fixed regex warnings in E2E tests for Weaviate and Pinecone retrievers.
-   Corrected HuggingFaceEmbeddings import in E2E tests.


## 0.2.0a5

## 0.2.0a3

### Added

-   Introduced custom exceptions for improved error handling, including `RetrieverInitializationError`, `SearchValidationError`, `FilterValidationError`, `EmbeddingRequiredError`, `RecordCreationError`, `Neo4jIndexError`, and `Neo4jVersionError`.
-   Retrievers that integrates with a Weaviate vector database: `WeaviateNeo4jRetriever`.
-   New return types that help with getting retriever results: `RetrieverResult` and `RetrieverResultItem`.
-   Supported wrapper embedder object for sentence-transformers embeddings: `SentenceTransformerEmbeddings`.
-   `Text2CypherRetriever` object which allows for the retrieval of records from a Neo4j database using natural language.

### Changed

-   Replaced `ValueError` with custom exceptions across various modules for clearer and more specific error messages.

### Fixed

-   Updated documentation to include new custom exceptions.
-   Improved the use of Pydantic for input data validation for retriever objects.<|MERGE_RESOLUTION|>--- conflicted
+++ resolved
@@ -2,14 +2,11 @@
 
 ## Next
 
-<<<<<<< HEAD
 ### Added
 - Ability to visualise pipeline with `my_pipeline.draw("pipeline.png")`
 
-=======
 ## Fixed
 - Pipelines now return correct results when the same pipeline is run in parallel.
->>>>>>> c284b082
 
 ## 0.5.0
 
