# @neo4j/neo4j-graphrag-python

## Next

### Added
- Added AzureOpenAILLM and AzureOpenAIEmbeddings to support Azure served OpenAI models
- Added `template` validation in `PromptTemplate` class upon construction.
- Examples demonstrating the use of Mistral embeddings and LLM in RAG pipelines.
- Added feature to include kwargs in `Text2CypherRetriever.search()` that will be injected into a custom prompt, if provided.
- Added validation to `custom_prompt` parameter of `Text2CypherRetriever` to ensure that `query_text` placeholder exists in prompt.
- Introduced a fixed size text splitter component for splitting text into specified fixed size chunks with overlap. Updated examples and tests to utilize this new component.
- Introduced Vertex AI LLM class for integrating Vertex AI models.
- Added unit tests for the Vertex AI LLM class.
- Added support for Cohere LLM and embeddings - added optional dependency to `cohere`.
- Added support for Anthropic LLM - added optional dependency to `anthropic`.
- Added support for MistralAI LLM - added optional dependency to `mistralai`.

### Fixed
- Resolved import issue with the Vertex AI Embeddings class.
- Fixed bug in `Text2CypherRetriever` using `custom_prompt` arg where the `search` method would not inject the `query_text` content.
- `custom_prompt` arg is now converted to `Text2CypherTemplate` class within the `Text2CypherRetriever.get_search_results` method.
- `Text2CypherTemplate` and `RAGTemplate` prompt templates now require `query_text` arg and will error if it is not present. Previous `query_text` aliases may be used, but will warn of deprecation.
- Resolved issue where Neo4jWriter component would raise an error if the start or end node ID was not defined properly in the input.
- Resolved issue where relationship types was not escaped in the insert Cypher query.
- Improved query performance in Neo4jWriter: created nodes now have a generic `__KGBuilder__` label and an index is created on the `__KGBuilder__.id` property. Moreover, insertion queries are now batched. Batch size can be controlled using the `batch_size` parameter in the `Neo4jWriter` component.

### Changed
- Moved the Embedder class to the neo4j_graphrag.embeddings directory for better organization alongside other custom embedders.
- Removed query argument from the GraphRAG class' `.search` method; users must now use `query_text`.
- Neo4jWriter component now runs a single query to merge node and set its embeddings if any.
<<<<<<< HEAD
- Nodes created by the `Neo4jWriter` now have an extra `__KGBuilder__` label. Nodes from the entity graph also have an `__Entity__` label.
=======
- Dropped support for Python 3.8 (end of life).
>>>>>>> 105bf412

## 0.6.3
### Changed
- Updated documentation links in README.
- Renamed deprecated package references in documentation.

### Added
- Introduction page to the documentation content tree.
- Introduced a new Vertex AI embeddings class for generating text embeddings using Vertex AI.
- Updated documentation to include OpenAI and Vertex AI embeddings classes.
- Added google-cloud-aiplatform as an optional dependency for Vertex AI embeddings.

### Fixed
- Make `pygraphviz` an optional dependency - it is now only required when calling `pipeline.draw`.

## 0.6.2

### Fixed
- Moved pygraphviz to optional dependencies under [tool.poetry.extras] in pyproject.toml to resolve an issue where pip install neo4j-graphrag incorrectly required pygraphviz as a mandatory dependency.

## 0.6.1

### Changed
- Officially renamed neo4j-genai to neo4j-graphrag. For the final release version of neo4j-genai, please visit https://pypi.org/project/neo4j-genai/.

## 0.6.0

### IMPORTANT NOTICE
- The `neo4j-genai` package is now deprecated. Users are advised to switch to the new package `neo4j-graphrag`.
### Added
- Ability to visualise pipeline with `my_pipeline.draw("pipeline.png")`

### Fixed
- Pipelines now return correct results when the same pipeline is run in parallel.

### Changed
- Pipeline run method now return a PipelineResult object.
- Improved parameter validation for pipelines (#124). Pipeline now raise an error before a run starts if:
  - the same parameter is mapped twice
  - or a parameter is defined in the mapping but is not a valid component input


## 0.5.0

### Added
- PDF-to-graph pipeline for knowledge graph construction in experimental mode
- Introduced support for Component/Pipeline flexible architecture.
- Added new components for knowledge graph construction, including text splitters, schema builders, entity-relation extractors, and Neo4j writers.
- Implemented end-to-end tests for the new knowledge graph builder pipeline.

### Changed
- When saving the lexical graph in a KG creation pipeline, the document is also saved as a specific node, together with relationships between each chunk and the document they were created from.

### Fixed
- Corrected the hybrid retriever query to ensure proper normalization of scores in vector search results.

## 0.4.0

### Added
- Add optional custom_prompt arg to the Text2CypherRetriever class.

### Changed
- `GraphRAG.search` method first parameter has been renamed `query_text` (was `query`) for consistency with the retrievers interface.
- Made `GraphRAG.search` method backwards compatible with the query parameter, raising warnings to encourage using query_text instead.

## 0.3.1

### Fixed
-   Corrected initialization to allow specifying the embedding model name.
-   Removed sentence_transformers from embeddings/__init__.py to avoid ImportError when the package is not installed.

## 0.3.0

### Added
-   Stopped embeddings from being returned when searching with `VectorRetriever`. Added `nodeLabels` and `id` to the metadata of `VectorRetriever` results.
-   Added `upsert_vector` utility function for attaching vectors to node properties.
-   Introduced `Neo4jInsertionError` for handling insertion failures in Neo4j.
-   Included Pinecone and Weaviate retrievers in neo4j_graphrag.retrievers.
-   Introduced the GraphRAG object, enabling a full RAG (Retrieval-Augmented Generation) pipeline with context retrieval, prompt formatting, and answer generation.
-   Added PromptTemplate and RagTemplate for customizable prompt generation.
-   Added LLMInterface with implementation for OpenAI LLM.
-   Updated project configuration to support multiple Python versions (3.8 to 3.12) in CI workflows.
-   Improved developer experience by copying the docstring from the `Retriever.get_search_results` method to the `Retriever.search` method
-   Support for specifying database names in index handling methods and retrievers.
-   User Guide in documentation.
-   Introduced result_formatter argument to all retrievers, allowing custom formatting of retriever results.

### Changed
-   Refactored import paths for retrievers to neo4j_graphrag.retrievers.
-   Implemented exception chaining for all re-raised exceptions to improve stack trace readability.
-   Made error messages in `index.py` more consistent.
-   Renamed `Retriever._get_search_results` to `Retriever.get_search_results`
-   Updated retrievers and index handling methods to accept optional database names.

## 0.2.0

### Fixed

-   Removed Pinecone and Weaviate retrievers from **init**.py to prevent ImportError when optional dependencies are not installed.
-   Moved few-shot examples in `Text2CypherRetriever` to the constructor for better initialization and usage. Updated unit tests and example script accordingly.
-   Fixed regex warnings in E2E tests for Weaviate and Pinecone retrievers.
-   Corrected HuggingFaceEmbeddings import in E2E tests.


## 0.2.0a5

## 0.2.0a3

### Added

-   Introduced custom exceptions for improved error handling, including `RetrieverInitializationError`, `SearchValidationError`, `FilterValidationError`, `EmbeddingRequiredError`, `RecordCreationError`, `Neo4jIndexError`, and `Neo4jVersionError`.
-   Retrievers that integrates with a Weaviate vector database: `WeaviateNeo4jRetriever`.
-   New return types that help with getting retriever results: `RetrieverResult` and `RetrieverResultItem`.
-   Supported wrapper embedder object for sentence-transformers embeddings: `SentenceTransformerEmbeddings`.
-   `Text2CypherRetriever` object which allows for the retrieval of records from a Neo4j database using natural language.

### Changed

-   Replaced `ValueError` with custom exceptions across various modules for clearer and more specific error messages.

### Fixed

-   Updated documentation to include new custom exceptions.
-   Improved the use of Pydantic for input data validation for retriever objects.<|MERGE_RESOLUTION|>--- conflicted
+++ resolved
@@ -28,11 +28,8 @@
 - Moved the Embedder class to the neo4j_graphrag.embeddings directory for better organization alongside other custom embedders.
 - Removed query argument from the GraphRAG class' `.search` method; users must now use `query_text`.
 - Neo4jWriter component now runs a single query to merge node and set its embeddings if any.
-<<<<<<< HEAD
 - Nodes created by the `Neo4jWriter` now have an extra `__KGBuilder__` label. Nodes from the entity graph also have an `__Entity__` label.
-=======
 - Dropped support for Python 3.8 (end of life).
->>>>>>> 105bf412
 
 ## 0.6.3
 ### Changed
