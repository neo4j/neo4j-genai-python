# @neo4j/neo4j-genai-python

## Next

### Added
<<<<<<< HEAD
- Introduced support for Component/Pipeline flexible architecture
=======
- Add optional custom_prompt arg to the Text2CypherRetriever class.

### Changed
- `GraphRAG.search` method first parameter has been renamed `query_text` (was `query`) for consistency with the retrievers interface.
- Made `GraphRAG.search` method backwards compatible with the query parameter, raising warnings to encourage using query_text instead.
>>>>>>> 149d1e99

## 0.3.1

### Fixed
-   Corrected initialization to allow specifying the embedding model name.
-   Removed sentence_transformers from embeddings/__init__.py to avoid ImportError when the package is not installed.

## 0.3.0

### Added
-   Stopped embeddings from being returned when searching with `VectorRetriever`. Added `nodeLabels` and `id` to the metadata of `VectorRetriever` results.
-   Added `upsert_vector` utility function for attaching vectors to node properties.
-   Introduced `Neo4jInsertionError` for handling insertion failures in Neo4j.
-   Included Pinecone and Weaviate retrievers in neo4j_genai.retrievers.
-   Introduced the GraphRAG object, enabling a full RAG (Retrieval-Augmented Generation) pipeline with context retrieval, prompt formatting, and answer generation.
-   Added PromptTemplate and RagTemplate for customizable prompt generation.
-   Added LLMInterface with implementation for OpenAI LLM.
-   Updated project configuration to support multiple Python versions (3.8 to 3.12) in CI workflows.
-   Improved developer experience by copying the docstring from the `Retriever.get_search_results` method to the `Retriever.search` method
-   Support for specifying database names in index handling methods and retrievers.
-   User Guide in documentation.
-   Introduced result_formatter argument to all retrievers, allowing custom formatting of retriever results.

### Changed
-   Refactored import paths for retrievers to neo4j_genai.retrievers.
-   Implemented exception chaining for all re-raised exceptions to improve stack trace readability.
-   Made error messages in `index.py` more consistent.
-   Renamed `Retriever._get_search_results` to `Retriever.get_search_results`
-   Updated retrievers and index handling methods to accept optional database names.

## 0.2.0

### Fixed

-   Removed Pinecone and Weaviate retrievers from **init**.py to prevent ImportError when optional dependencies are not installed.
-   Moved few-shot examples in `Text2CypherRetriever` to the constructor for better initialization and usage. Updated unit tests and example script accordingly.
-   Fixed regex warnings in E2E tests for Weaviate and Pinecone retrievers.
-   Corrected HuggingFaceEmbeddings import in E2E tests.


## 0.2.0a5

## 0.2.0a3

### Added

-   Introduced custom exceptions for improved error handling, including `RetrieverInitializationError`, `SearchValidationError`, `FilterValidationError`, `EmbeddingRequiredError`, `RecordCreationError`, `Neo4jIndexError`, and `Neo4jVersionError`.
-   Retrievers that integrates with a Weaviate vector database: `WeaviateNeo4jRetriever`.
-   New return types that help with getting retriever results: `RetrieverResult` and `RetrieverResultItem`.
-   Supported wrapper embedder object for sentence-transformers embeddings: `SentenceTransformerEmbeddings`.
-   `Text2CypherRetriever` object which allows for the retrieval of records from a Neo4j database using natural language.

### Changed

-   Replaced `ValueError` with custom exceptions across various modules for clearer and more specific error messages.

### Fixed

-   Updated documentation to include new custom exceptions.
-   Improved the use of Pydantic for input data validation for retriever objects.<|MERGE_RESOLUTION|>--- conflicted
+++ resolved
@@ -3,15 +3,12 @@
 ## Next
 
 ### Added
-<<<<<<< HEAD
+- Add optional custom_prompt arg to the Text2CypherRetriever class.
 - Introduced support for Component/Pipeline flexible architecture
-=======
-- Add optional custom_prompt arg to the Text2CypherRetriever class.
 
 ### Changed
 - `GraphRAG.search` method first parameter has been renamed `query_text` (was `query`) for consistency with the retrievers interface.
 - Made `GraphRAG.search` method backwards compatible with the query parameter, raising warnings to encourage using query_text instead.
->>>>>>> 149d1e99
 
 ## 0.3.1
 
