#  Copyright (c) "Neo4j"
#  Neo4j Sweden AB [https://neo4j.com]
#  #
#  Licensed under the Apache License, Version 2.0 (the "License");
#  you may not use this file except in compliance with the License.
#  You may obtain a copy of the License at
#  #
#      https://www.apache.org/licenses/LICENSE-2.0
#  #
#  Unless required by applicable law or agreed to in writing, software
#  distributed under the License is distributed on an "AS IS" BASIS,
#  WITHOUT WARRANTIES OR CONDITIONS OF ANY KIND, either express or implied.
#  See the License for the specific language governing permissions and
#  limitations under the License.
from unittest.mock import Mock, patch

import pytest
from neo4j_genai.experimental.pipeline import Component
from neo4j_genai.experimental.pipeline.exceptions import PipelineDefinitionError
from neo4j_genai.experimental.pipeline.pipeline import Orchestrator, Pipeline, RunStatus

from tests.unit.experimental.pipeline.components import (
    ComponentNoParam,
    ComponentPassThrough,
)


def test_orchestrator_get_input_config_for_task_pipeline_not_validated() -> None:
    pipe = Pipeline()
    pipe.add_component(ComponentPassThrough(), "a")
    pipe.add_component(ComponentPassThrough(), "b")
    orchestrator = Orchestrator(pipe)
<<<<<<< HEAD
    print(pipe.is_validated)
=======
>>>>>>> c0175211
    with pytest.raises(PipelineDefinitionError):
        orchestrator.get_input_config_for_task(pipe.get_node_by_name("a"))


<<<<<<< HEAD
def test_orchestrator_get_component_inputs_from_user_only() -> None:
=======
@pytest.mark.asyncio
async def test_orchestrator_get_component_inputs_from_user_only() -> None:
>>>>>>> c0175211
    """Components take all their inputs from user input."""
    pipe = Pipeline()
    pipe.add_component(ComponentPassThrough(), "a")
    pipe.add_component(ComponentPassThrough(), "b")
    orchestrator = Orchestrator(pipe)
    input_data = {
        "a": {"value": "user input for component a"},
        "b": {"value": "user input for component b"},
    }
    data = await orchestrator.get_component_inputs("a", {}, input_data)
    assert data == {"value": "user input for component a"}
    data = await orchestrator.get_component_inputs("b", {}, input_data)
    assert data == {"value": "user input for component b"}


@patch(
    "neo4j_genai.experimental.pipeline.pipeline.Orchestrator.get_results_for_component"
)
@pytest.mark.asyncio
async def test_pipeline_get_component_inputs_from_parent_specific(
    mock_result: Mock,
) -> None:
    """Propagate one specific output field from 'a' to the next component."""
    pipe = Pipeline()
    pipe.add_component(ComponentPassThrough(), "a")
    pipe.add_component(ComponentPassThrough(), "b")
    pipe.connect("a", "b", input_config={"value": "a.result"})

    # component "a" already run and results stored:
    mock_result.return_value = {"result": "output from component a"}

    orchestrator = Orchestrator(pipe)
<<<<<<< HEAD
    data = orchestrator.get_component_inputs(
=======
    data = await orchestrator.get_component_inputs(
>>>>>>> c0175211
        "b", {"value": {"component": "a", "param": "result"}}, {}
    )
    assert data == {"value": "output from component a"}


@patch(
    "neo4j_genai.experimental.pipeline.pipeline.Orchestrator.get_results_for_component"
)
@pytest.mark.asyncio
async def test_orchestrator_get_component_inputs_from_parent_all(
    mock_result: Mock,
) -> None:
    """Use the component name to get the full output
    (without extracting a specific field).
    """
    pipe = Pipeline()
    pipe.add_component(ComponentNoParam(), "a")
    pipe.add_component(ComponentPassThrough(), "b")
    pipe.connect("a", "b", input_config={"value": "a"})

    # component "a" already run and results stored:
    mock_result.return_value = {"result": "output from component a"}

    orchestrator = Orchestrator(pipe)
<<<<<<< HEAD
    data = orchestrator.get_component_inputs("b", {"value": {"component": "a"}}, {})
=======
    data = await orchestrator.get_component_inputs(
        "b", {"value": {"component": "a"}}, {}
    )
>>>>>>> c0175211
    assert data == {"value": {"result": "output from component a"}}


@patch(
    "neo4j_genai.experimental.pipeline.pipeline.Orchestrator.get_results_for_component"
)
@pytest.mark.asyncio
async def test_orchestrator_get_component_inputs_from_parent_and_input(
    mock_result: Mock,
) -> None:
    """Some parameters from user input, some other parameter from previous component."""
    pipe = Pipeline()
    pipe.add_component(ComponentNoParam(), "a")
    pipe.add_component(ComponentPassThrough(), "b")
    pipe.connect("a", "b", input_config={"value": "a"})

    # component "a" already run and results stored:
    mock_result.return_value = {"result": "output from component a"}

    orchestrator = Orchestrator(pipe)
    data = await orchestrator.get_component_inputs(
        "b",
        {"value": {"component": "a"}},
        {"b": {"other_value": "user input for component b 'other_value' param"}},
    )
    assert data == {
        "value": {"result": "output from component a"},
        "other_value": "user input for component b 'other_value' param",
    }


@patch(
    "neo4j_genai.experimental.pipeline.pipeline.Orchestrator.get_results_for_component"
)
@pytest.mark.asyncio
async def test_orchestrator_get_component_inputs_ignore_user_input_if_input_def_provided(
    mock_result: Mock,
) -> None:
    """If a parameter is defined both in the user input and in an input definition
    (ie propagated from a previous component), the user input is ignored and a
    warning is raised.
    """
    pipe = Pipeline()
    pipe.add_component(ComponentNoParam(), "a")
    pipe.add_component(ComponentPassThrough(), "b")
    pipe.connect("a", "b", input_config={"value": "a"})

    # component "a" already run and results stored:
    mock_result.return_value = {"result": "output from component a"}

    orchestrator = Orchestrator(pipe)
    with pytest.warns(Warning) as w:
<<<<<<< HEAD
        data = orchestrator.get_component_inputs(
=======
        data = await orchestrator.get_component_inputs(
>>>>>>> c0175211
            "b",
            {"value": {"component": "a"}},
            {"b": {"value": "user input for component a"}},
        )
        assert data == {"value": {"result": "output from component a"}}
        assert (
            w[0].message.args[0]  # type: ignore[union-attr]
            == "In component 'b', parameter 'value' from user input will be ignored and replaced by 'a.value'"
        )


@pytest.fixture(scope="function")
def pipeline_branch() -> Pipeline:
    pipe = Pipeline()
    pipe.add_component(Component(), "a")  # type: ignore[abstract,unused-ignore]
    pipe.add_component(Component(), "b")  # type: ignore[abstract,unused-ignore]
    pipe.add_component(Component(), "c")  # type: ignore[abstract,unused-ignore]
    pipe.connect("a", "b")
    pipe.connect("a", "c")
    return pipe


@pytest.fixture(scope="function")
def pipeline_aggregation() -> Pipeline:
    pipe = Pipeline()
    pipe.add_component(Component(), "a")  # type: ignore[abstract,unused-ignore]
    pipe.add_component(Component(), "b")  # type: ignore[abstract,unused-ignore]
    pipe.add_component(Component(), "c")  # type: ignore[abstract,unused-ignore]
    pipe.connect("a", "c")
    pipe.connect("b", "c")
    return pipe


@pytest.mark.asyncio
@patch(
    "neo4j_genai.experimental.pipeline.pipeline.Orchestrator.get_status_for_component"
)
async def test_orchestrator_branch(
    mock_status: Mock, pipeline_branch: Pipeline
) -> None:
    """a -> b, c"""
    orchestrator = Orchestrator(pipeline=pipeline_branch)
    node_a = pipeline_branch.get_node_by_name("a")
    mock_status.side_effect = [
        # next b
        RunStatus.UNKNOWN,
        # dep of b = a
        RunStatus.DONE,
        # next c
        RunStatus.UNKNOWN,
        # dep of c = a
        RunStatus.DONE,
    ]
    next_tasks = [n async for n in orchestrator.next(node_a)]
    next_task_names = [n.name for n in next_tasks]
    assert next_task_names == ["b", "c"]


@pytest.mark.asyncio
@patch(
    "neo4j_genai.experimental.pipeline.pipeline.Orchestrator.get_status_for_component"
)
async def test_orchestrator_aggregation(
    mock_status: Mock, pipeline_aggregation: Pipeline
) -> None:
    """a, b -> c"""
    orchestrator = Orchestrator(pipeline=pipeline_aggregation)
    node_a = pipeline_aggregation.get_node_by_name("a")
    mock_status.side_effect = [
        # next c:
        RunStatus.UNKNOWN,
        # dep of c = a
        RunStatus.DONE,
        # dep of c = b
        RunStatus.UNKNOWN,
    ]
    next_task_names = [n.name async for n in orchestrator.next(node_a)]
    # "c" dependencies not ready yet
    assert next_task_names == []
    # set "b" to DONE
    mock_status.side_effect = [
        # next c:
        RunStatus.UNKNOWN,
        # dep of c = a
        RunStatus.DONE,
        # dep of c = b
        RunStatus.DONE,
    ]
    # then "c" can start
    next_tasks = [n async for n in orchestrator.next(node_a)]
    next_task_names = [n.name for n in next_tasks]
    assert next_task_names == ["c"]


@pytest.mark.asyncio
async def test_orchestrator_aggregation_waiting(pipeline_aggregation: Pipeline) -> None:
    orchestrator = Orchestrator(pipeline=pipeline_aggregation)
    node_a = pipeline_aggregation.get_node_by_name("a")
    next_tasks = [n async for n in orchestrator.next(node_a)]
    assert next_tasks == []<|MERGE_RESOLUTION|>--- conflicted
+++ resolved
@@ -30,20 +30,12 @@
     pipe.add_component(ComponentPassThrough(), "a")
     pipe.add_component(ComponentPassThrough(), "b")
     orchestrator = Orchestrator(pipe)
-<<<<<<< HEAD
-    print(pipe.is_validated)
-=======
->>>>>>> c0175211
     with pytest.raises(PipelineDefinitionError):
         orchestrator.get_input_config_for_task(pipe.get_node_by_name("a"))
 
 
-<<<<<<< HEAD
-def test_orchestrator_get_component_inputs_from_user_only() -> None:
-=======
 @pytest.mark.asyncio
 async def test_orchestrator_get_component_inputs_from_user_only() -> None:
->>>>>>> c0175211
     """Components take all their inputs from user input."""
     pipe = Pipeline()
     pipe.add_component(ComponentPassThrough(), "a")
@@ -76,11 +68,7 @@
     mock_result.return_value = {"result": "output from component a"}
 
     orchestrator = Orchestrator(pipe)
-<<<<<<< HEAD
-    data = orchestrator.get_component_inputs(
-=======
     data = await orchestrator.get_component_inputs(
->>>>>>> c0175211
         "b", {"value": {"component": "a", "param": "result"}}, {}
     )
     assert data == {"value": "output from component a"}
@@ -105,13 +93,9 @@
     mock_result.return_value = {"result": "output from component a"}
 
     orchestrator = Orchestrator(pipe)
-<<<<<<< HEAD
-    data = orchestrator.get_component_inputs("b", {"value": {"component": "a"}}, {})
-=======
     data = await orchestrator.get_component_inputs(
         "b", {"value": {"component": "a"}}, {}
     )
->>>>>>> c0175211
     assert data == {"value": {"result": "output from component a"}}
 
 
@@ -164,11 +148,7 @@
 
     orchestrator = Orchestrator(pipe)
     with pytest.warns(Warning) as w:
-<<<<<<< HEAD
-        data = orchestrator.get_component_inputs(
-=======
         data = await orchestrator.get_component_inputs(
->>>>>>> c0175211
             "b",
             {"value": {"component": "a"}},
             {"b": {"value": "user input for component a"}},
