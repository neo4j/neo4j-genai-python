#  Copyright (c) "Neo4j"
#  Neo4j Sweden AB [https://neo4j.com]
#  #
#  Licensed under the Apache License, Version 2.0 (the "License");
#  you may not use this file except in compliance with the License.
#  You may obtain a copy of the License at
#  #
#      https://www.apache.org/licenses/LICENSE-2.0
#  #
#  Unless required by applicable law or agreed to in writing, software
#  distributed under the License is distributed on an "AS IS" BASIS,
#  WITHOUT WARRANTIES OR CONDITIONS OF ANY KIND, either express or implied.
#  See the License for the specific language governing permissions and
#  limitations under the License.
from unittest.mock import patch

import neo4j
import pytest
from neo4j.exceptions import CypherSyntaxError

from neo4j_genai import VectorRetriever, VectorCypherRetriever
from neo4j_genai.neo4j_queries import get_search_query
from neo4j_genai.types import (
    SearchType,
<<<<<<< HEAD
=======
    RetrieverRawResult,
>>>>>>> 0e58f784
    RetrieverResult,
    RetrieverResultItem,
)


def test_vector_retriever_initialization(driver):
    with patch("neo4j_genai.retrievers.base.Retriever._verify_version") as mock_verify:
        VectorRetriever(driver=driver, index_name="my-index")
        mock_verify.assert_called_once()


@patch("neo4j_genai.VectorRetriever._verify_version")
def test_vector_retriever_invalid_index_name(_verify_version_mock, driver):
    with pytest.raises(ValueError) as exc_info:
        VectorRetriever(driver=driver, index_name=42)

    assert "index_name" in str(exc_info.value)
    assert "Input should be a valid string" in str(exc_info.value)


@patch("neo4j_genai.VectorCypherRetriever._verify_version")
def test_vector_cypher_retriever_invalid_retrieval_query(_verify_version_mock, driver):
    with pytest.raises(ValueError) as exc_info:
        VectorCypherRetriever(driver=driver, index_name="my-index", retrieval_query=42)

        assert "retrieval_query" in str(exc_info.value)
        assert "Input should be a valid string" in str(exc_info.value)


def test_vector_cypher_retriever_initialization(driver):
    with patch("neo4j_genai.retrievers.base.Retriever._verify_version") as mock_verify:
        VectorCypherRetriever(driver=driver, index_name="my-index", retrieval_query="")
        mock_verify.assert_called_once()


@patch("neo4j_genai.VectorRetriever._fetch_index_infos")
@patch("neo4j_genai.VectorRetriever._verify_version")
def test_similarity_search_vector_happy_path(
    _verify_version_mock, _fetch_index_infos, driver, neo4j_record
):
    index_name = "my-index"
    dimensions = 1536
    query_vector = [1.0 for _ in range(dimensions)]
    top_k = 5
    retriever = VectorRetriever(driver, index_name)
<<<<<<< HEAD
    expected_records = [neo4j_record]
=======
    expected_records = [neo4j.Record({"node": {"text": "dummy-node"}, "score": 1.0})]
>>>>>>> 0e58f784
    retriever.driver.execute_query.return_value = [
        expected_records,
        None,
        None,
    ]
    search_query, _ = get_search_query(SearchType.VECTOR)

    records = retriever.search(query_vector=query_vector, top_k=top_k)

    retriever.driver.execute_query.assert_called_once_with(
        search_query,
        {
            "vector_index_name": index_name,
            "top_k": top_k,
            "query_vector": query_vector,
        },
    )
    assert records == RetrieverResult(
        items=[
<<<<<<< HEAD
            RetrieverResultItem(content="dummy-node", metadata={"score": 1.0}),
=======
            RetrieverResultItem(content="dummy-node")
>>>>>>> 0e58f784
        ],
        metadata={'__retriever': 'VectorRetriever'}
    )


@patch("neo4j_genai.VectorRetriever._fetch_index_infos")
@patch("neo4j_genai.VectorRetriever._verify_version")
def test_similarity_search_text_happy_path(
    _verify_version_mock, _fetch_index_infos, driver, embedder, neo4j_record,
):
    embed_query_vector = [1.0 for _ in range(1536)]
    embedder.embed_query.return_value = embed_query_vector
    index_name = "my-index"
    query_text = "may thy knife chip and shatter"
    top_k = 5
    retriever = VectorRetriever(driver, index_name, embedder)
    driver.execute_query.return_value = [
        [neo4j_record],
        None,
        None,
    ]
    search_query, _ = get_search_query(SearchType.VECTOR)

    records = retriever.search(query_text=query_text, top_k=top_k)

    embedder.embed_query.assert_called_once_with(query_text)
    driver.execute_query.assert_called_once_with(
        search_query,
        {
            "vector_index_name": index_name,
            "top_k": top_k,
            "query_vector": embed_query_vector,
        },
    )
<<<<<<< HEAD
    assert records == RetrieverResult(
        items=[
            RetrieverResultItem(content="dummy-node", metadata={"score": 1.0}),
        ],
        metadata={'__retriever': 'VectorRetriever'}
    )
=======

    assert records == RetrieverRawResult(records=[{"node": "dummy-node", "score": 1.0}])
>>>>>>> 0e58f784


@patch("neo4j_genai.VectorRetriever._fetch_index_infos")
@patch("neo4j_genai.VectorRetriever._verify_version")
def test_similarity_search_text_return_properties(
    _verify_version_mock, _fetch_index_infos, driver, embedder, neo4j_record,
):
    embed_query_vector = [1.0 for _ in range(3)]
    embedder.embed_query.return_value = embed_query_vector
    index_name = "my-index"
    query_text = "may thy knife chip and shatter"
    top_k = 5
    return_properties = ["node-property-1", "node-property-2"]

    retriever = VectorRetriever(
        driver, index_name, embedder, return_properties=return_properties
    )

    driver.execute_query.return_value = [
        [neo4j_record, ],
        None,
        None,
    ]
    search_query, _ = get_search_query(SearchType.VECTOR, return_properties)

    records = retriever.search(query_text=query_text, top_k=top_k)

    embedder.embed_query.assert_called_once_with(query_text)
    driver.execute_query.assert_called_once_with(
        search_query.rstrip(),
        {
            "vector_index_name": index_name,
            "top_k": top_k,
            "query_vector": embed_query_vector,
        },
    )
<<<<<<< HEAD
    assert records == RetrieverResult(
        items=[
            RetrieverResultItem(content="dummy-node", metadata={"score": 1.0}),
        ],
        metadata={'__retriever': 'VectorRetriever'}
    )
=======
    assert records == RetrieverRawResult(records=[{"node": "dummy-node", "score": 1.0}])
>>>>>>> 0e58f784


def test_vector_retriever_search_missing_embedder_for_text(vector_retriever):
    query_text = "may thy knife chip and shatter"
    top_k = 5

    with pytest.raises(ValueError, match="Embedding method required for text query"):
        vector_retriever.search(query_text=query_text, top_k=top_k)


def test_vector_retriever_search_both_text_and_vector(vector_retriever):
    query_text = "may thy knife chip and shatter"
    query_vector = [1.1, 2.2, 3.3]
    top_k = 5

    with pytest.raises(
        ValueError, match="You must provide exactly one of query_vector or query_text."
    ):
        vector_retriever.search(
            query_text=query_text,
            query_vector=query_vector,
            top_k=top_k,
        )


def test_vector_cypher_retriever_search_missing_embedder_for_text(
    vector_cypher_retriever,
):
    query_text = "may thy knife chip and shatter"
    top_k = 5

    with pytest.raises(ValueError, match="Embedding method required for text query"):
        vector_cypher_retriever.search(query_text=query_text, top_k=top_k)


def test_vector_cypher_retriever_search_both_text_and_vector(vector_cypher_retriever):
    query_text = "may thy knife chip and shatter"
    query_vector = [1.1, 2.2, 3.3]
    top_k = 5

    with pytest.raises(
        ValueError, match="You must provide exactly one of query_vector or query_text."
    ):
        vector_cypher_retriever.search(
            query_text=query_text,
            query_vector=query_vector,
            top_k=top_k,
        )


@patch("neo4j_genai.VectorRetriever._fetch_index_infos")
@patch("neo4j_genai.VectorRetriever._verify_version")
def test_similarity_search_vector_bad_results(
    _verify_version_mock, _fetch_index_infos, driver,
):
    index_name = "my-index"
    dimensions = 1536
    query_vector = [1.0 for _ in range(dimensions)]
    top_k = 5
    retriever = VectorRetriever(driver, index_name)
    retriever.driver.execute_query.return_value = [
        ["not a neo4j record"],
        None,
        None,
    ]
    search_query, _ = get_search_query(SearchType.VECTOR)

    with pytest.raises(ValueError):
        retriever.search(query_vector=query_vector, top_k=top_k)

    retriever.driver.execute_query.assert_called_once_with(
        search_query,
        {
            "vector_index_name": index_name,
            "top_k": top_k,
            "query_vector": query_vector,
        },
    )


@patch("neo4j_genai.VectorCypherRetriever._fetch_index_infos")
@patch("neo4j_genai.VectorCypherRetriever._verify_version")
def test_retrieval_query_happy_path(
    _verify_version_mock, _fetch_index_infos, driver, embedder
):
    embed_query_vector = [1.0 for _ in range(1536)]
    embedder.embed_query.return_value = embed_query_vector
    index_name = "my-index"
    retrieval_query = """
        RETURN node.id AS node_id, node.text AS text, score
        """
    retriever = VectorCypherRetriever(
        driver, index_name, retrieval_query, embedder=embedder
    )
    query_text = "may thy knife chip and shatter"
    top_k = 5
    record = neo4j.Record({"node_id": 123, "text": "dummy-text", "score": 1.0})
    driver.execute_query.return_value = [
        [record],
        None,
        None,
    ]
    search_query, _ = get_search_query(
        SearchType.VECTOR, retrieval_query=retrieval_query
    )

    records = retriever.search(
        query_text=query_text,
        top_k=top_k,
    )

    embedder.embed_query.assert_called_once_with(query_text)
    driver.execute_query.assert_called_once_with(
        search_query,
        {
            "vector_index_name": index_name,
            "top_k": top_k,
            "query_vector": embed_query_vector,
        },
    )
    assert records == RetrieverResult(
        items=[
            RetrieverResultItem(content="<Record node_id=123 text='dummy-text' score=1.0>", metadata=None),
        ],
        metadata={'__retriever': 'VectorCypherRetriever'}
    )


@patch("neo4j_genai.VectorCypherRetriever._fetch_index_infos")
@patch("neo4j_genai.VectorCypherRetriever._verify_version")
def test_retrieval_query_with_result_format_function(
    _verify_version_mock, _fetch_index_infos, driver, embedder
):
    embed_query_vector = [1.0 for _ in range(1536)]
    embedder.embed_query.return_value = embed_query_vector
    index_name = "my-index"
    retrieval_query = """
        RETURN node.id AS node_id, node.text AS text, score
        """

    def format_function(record) -> RetrieverResultItem:
        return RetrieverResultItem(
            content=record.get("text"),
            metadata={"score": record.get("score"), "node_id": record.get("node_id")},
        )

    retriever = VectorCypherRetriever(
        driver, index_name, retrieval_query, embedder=embedder,
        format_record_function=format_function
    )
    query_text = "may thy knife chip and shatter"
    top_k = 5
    record = neo4j.Record({"node_id": 123, "text": "dummy-text", "score": 1.0})
    driver.execute_query.return_value = [
        [record],
        None,
        None,
    ]
    search_query, _ = get_search_query(
        SearchType.VECTOR, retrieval_query=retrieval_query
    )

    records = retriever.search(
        query_text=query_text,
        top_k=top_k,
    )

    embedder.embed_query.assert_called_once_with(query_text)
    driver.execute_query.assert_called_once_with(
        search_query,
        {
            "vector_index_name": index_name,
            "top_k": top_k,
            "query_vector": embed_query_vector,
        },
    )
    assert records == RetrieverResult(
        items=[
            RetrieverResultItem(content="dummy-text", metadata={"score": 1.0, "node_id": 123}),
        ],
        metadata={'__retriever': 'VectorCypherRetriever'}
    )


@patch("neo4j_genai.VectorCypherRetriever._fetch_index_infos")
@patch("neo4j_genai.VectorCypherRetriever._verify_version")
def test_retrieval_query_with_params(
    _verify_version_mock, _fetch_index_infos, driver, embedder
):
    embed_query_vector = [1.0 for _ in range(1536)]
    embedder.embed_query.return_value = embed_query_vector
    index_name = "my-index"
    retrieval_query = """
        RETURN node.id AS node_id, node.text AS text, score, {test: $param} AS metadata
        """
    query_params = {
        "param": "dummy-param",
    }
    retriever = VectorCypherRetriever(
        driver,
        index_name,
        retrieval_query,
        embedder=embedder,
    )
    query_text = "may thy knife chip and shatter"
    top_k = 5
    driver.execute_query.return_value = [
        [neo4j.Record({"node_id": 123, "text": "dummy-text", "score": 1.0})],
        None,
        None,
    ]
    search_query, _ = get_search_query(
        SearchType.VECTOR, retrieval_query=retrieval_query
    )

    records = retriever.search(
        query_text=query_text,
        top_k=top_k,
        query_params=query_params,
    )

    embedder.embed_query.assert_called_once_with(query_text)

    driver.execute_query.assert_called_once_with(
        search_query,
        {
            "vector_index_name": index_name,
            "top_k": top_k,
            "query_vector": embed_query_vector,
            "param": "dummy-param",
        },
    )

    assert records == RetrieverResult(
        items=[
            RetrieverResultItem(content="<Record node_id=123 text='dummy-text' score=1.0>", metadata=None),
        ],
        metadata={'__retriever': 'VectorCypherRetriever'}
    )


@patch("neo4j_genai.VectorCypherRetriever._fetch_index_infos")
@patch("neo4j_genai.VectorCypherRetriever._verify_version")
def test_retrieval_query_cypher_error(
    _verify_version_mock, _fetch_index_infos, driver, embedder
):
    embed_query_vector = [1.0 for _ in range(1536)]
    embedder.embed_query.return_value = embed_query_vector
    index_name = "my-index"
    retrieval_query = """
        this is not a cypher query
        """
    retriever = VectorCypherRetriever(
        driver, index_name, retrieval_query, embedder=embedder
    )
    query_text = "may thy knife chip and shatter"
    top_k = 5
    driver.execute_query.side_effect = CypherSyntaxError

    with pytest.raises(CypherSyntaxError):
        retriever.search(
            query_text=query_text,
            top_k=top_k,
        )<|MERGE_RESOLUTION|>--- conflicted
+++ resolved
@@ -22,10 +22,6 @@
 from neo4j_genai.neo4j_queries import get_search_query
 from neo4j_genai.types import (
     SearchType,
-<<<<<<< HEAD
-=======
-    RetrieverRawResult,
->>>>>>> 0e58f784
     RetrieverResult,
     RetrieverResultItem,
 )
@@ -71,11 +67,7 @@
     query_vector = [1.0 for _ in range(dimensions)]
     top_k = 5
     retriever = VectorRetriever(driver, index_name)
-<<<<<<< HEAD
-    expected_records = [neo4j_record]
-=======
     expected_records = [neo4j.Record({"node": {"text": "dummy-node"}, "score": 1.0})]
->>>>>>> 0e58f784
     retriever.driver.execute_query.return_value = [
         expected_records,
         None,
@@ -95,11 +87,7 @@
     )
     assert records == RetrieverResult(
         items=[
-<<<<<<< HEAD
             RetrieverResultItem(content="dummy-node", metadata={"score": 1.0}),
-=======
-            RetrieverResultItem(content="dummy-node")
->>>>>>> 0e58f784
         ],
         metadata={'__retriever': 'VectorRetriever'}
     )
@@ -134,17 +122,12 @@
             "query_vector": embed_query_vector,
         },
     )
-<<<<<<< HEAD
     assert records == RetrieverResult(
         items=[
             RetrieverResultItem(content="dummy-node", metadata={"score": 1.0}),
         ],
         metadata={'__retriever': 'VectorRetriever'}
     )
-=======
-
-    assert records == RetrieverRawResult(records=[{"node": "dummy-node", "score": 1.0}])
->>>>>>> 0e58f784
 
 
 @patch("neo4j_genai.VectorRetriever._fetch_index_infos")
@@ -181,16 +164,12 @@
             "query_vector": embed_query_vector,
         },
     )
-<<<<<<< HEAD
     assert records == RetrieverResult(
         items=[
             RetrieverResultItem(content="dummy-node", metadata={"score": 1.0}),
         ],
         metadata={'__retriever': 'VectorRetriever'}
     )
-=======
-    assert records == RetrieverRawResult(records=[{"node": "dummy-node", "score": 1.0}])
->>>>>>> 0e58f784
 
 
 def test_vector_retriever_search_missing_embedder_for_text(vector_retriever):
