--- conflicted
+++ resolved
@@ -70,7 +70,7 @@
         retriever = Text2CypherRetriever(
             driver=driver, llm=llm, neo4j_schema="dummy-text"
         )
-        retriever.search(query_text=42)  # type: ignore
+        retriever.search(query_text=42)
 
     assert "query_text" in str(exc_info.value)
     assert "Input should be a valid string" in str(exc_info.value)
@@ -84,33 +84,27 @@
         retriever = Text2CypherRetriever(
             driver=driver, llm=llm, neo4j_schema="dummy-text"
         )
-        retriever.search(query_text="dummy-text", examples=42)  # type: ignore
+        retriever.search(query_text="dummy-text", examples=42)
 
     assert "examples" in str(exc_info.value)
     assert "Input should be a valid list" in str(exc_info.value)
 
 
 @patch("neo4j_genai.Text2CypherRetriever._verify_version")
-<<<<<<< HEAD
 def test_t2c_retriever_happy_path(
-    _verify_version_mock: MagicMock, driver: MagicMock, llm: MagicMock
+    _verify_version_mock: MagicMock,
+    driver: MagicMock,
+    llm: MagicMock,
+    neo4j_record: MagicMock,
 ) -> None:
-=======
-def test_t2c_retriever_happy_path(_verify_version_mock, driver, llm, neo4j_record):
->>>>>>> ae1f6fbb
     t2c_query = "MATCH (n) RETURN n;"
     query_text = "may thy knife chip and shatter"
     neo4j_schema = "dummy-schema"
     examples = ["example-1", "example-2"]
     retriever = Text2CypherRetriever(driver=driver, llm=llm, neo4j_schema=neo4j_schema)
     retriever.llm.invoke.return_value = t2c_query
-<<<<<<< HEAD
     retriever.driver.execute_query.return_value = (  # type: ignore
-        [{"node_id": 123, "text": "dummy-text"}],
-=======
-    retriever.driver.execute_query.return_value = (
         [neo4j_record],
->>>>>>> ae1f6fbb
         None,
         None,
     )
