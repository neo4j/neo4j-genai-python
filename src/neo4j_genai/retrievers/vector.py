--- conflicted
+++ resolved
@@ -174,20 +174,7 @@
         logger.debug("VectorRetriever Cypher query: %s", search_query)
 
         records, _, _ = self.driver.execute_query(search_query, parameters)
-<<<<<<< HEAD
         return RawSearchResult(records=records)
-=======
-
-        try:
-            return [
-                VectorSearchRecord(node=record["node"], score=record["score"])
-                for record in records
-            ]
-        except ValidationError as e:
-            raise InvalidRetrieverResultError(
-                f"Failed constructing VectorSearchRecord output: {e.errors()}"
-            )
->>>>>>> d8fe490a
 
 
 class VectorCypherRetriever(Retriever):
