#  Copyright (c) "Neo4j"
#  Neo4j Sweden AB [https://neo4j.com]
#  #
#  Licensed under the Apache License, Version 2.0 (the "License");
#  you may not use this file except in compliance with the License.
#  You may obtain a copy of the License at
#  #
#      https://www.apache.org/licenses/LICENSE-2.0
#  #
#  Unless required by applicable law or agreed to in writing, software
#  distributed under the License is distributed on an "AS IS" BASIS,
#  WITHOUT WARRANTIES OR CONDITIONS OF ANY KIND, either express or implied.
#  See the License for the specific language governing permissions and
#  limitations under the License.

<<<<<<< HEAD
from typing import Optional, Callable
=======
from typing import Optional

from pydantic import ValidationError

from neo4j_genai.exceptions import RetrieverInitializationError, SearchValidationError
>>>>>>> d8fe490a
from neo4j_genai.retrievers.base import ExternalRetriever
from neo4j_genai.embedder import Embedder
from neo4j_genai.retrievers.external.weaviate.types import (
    WeaviateModel,
    WeaviateNeo4jRetrieverModel,
    WeaviateNeo4jSearchModel,
)
import weaviate.classes as wvc
from weaviate.client import WeaviateClient
from weaviate.collections.classes.filters import _Filters
import neo4j
import logging
from neo4j_genai.neo4j_queries import get_query_tail
<<<<<<< HEAD
from neo4j_genai.types import RawSearchResult
=======
from neo4j_genai.types import Neo4jDriverModel, EmbedderModel
>>>>>>> d8fe490a

logger = logging.getLogger(__name__)


class WeaviateNeo4jRetriever(ExternalRetriever):
    def __init__(
        self,
        driver: neo4j.Driver,
        client: WeaviateClient,
        collection: str,
        id_property_external: str,
        id_property_neo4j: str,
        embedder: Optional[Embedder] = None,
        return_properties: Optional[list[str]] = None,
        retrieval_query: Optional[str] = None,
        format_record_function: Optional[Callable] = None,
    ):
<<<<<<< HEAD
        super().__init__(driver, id_property_external, id_property_neo4j)
        self.client = client
        self.search_collection = client.collections.get(collection)
        self.embedder = embedder
        self.return_properties = return_properties
        self.retrieval_query = retrieval_query
        self.format_record_function = format_record_function
=======
        try:
            driver_model = Neo4jDriverModel(driver=driver)
            weaviate_model = WeaviateModel(client=client)
            embedder_model = EmbedderModel(embedder=embedder) if embedder else None
            validated_data = WeaviateNeo4jRetrieverModel(
                driver_model=driver_model,
                client_model=weaviate_model,
                collection=collection,
                id_property_external=id_property_external,
                id_property_neo4j=id_property_neo4j,
                embedder_model=embedder_model,
                return_properties=return_properties,
                retrieval_query=retrieval_query,
            )
        except ValidationError as e:
            raise RetrieverInitializationError(e.errors())

        super().__init__(id_property_external, id_property_neo4j)
        self.driver = validated_data.driver_model.driver
        self.client = validated_data.client_model.client
        collection = validated_data.collection
        self.search_collection = self.client.collections.get(collection)
        self.embedder = (
            validated_data.embedder_model.embedder
            if validated_data.embedder_model
            else None
        )
        self.return_properties = validated_data.return_properties
        self.retrieval_query = validated_data.retrieval_query
>>>>>>> d8fe490a

    def _get_search_results(
        self,
        query_vector: Optional[list[float]] = None,
        query_text: Optional[str] = None,
        top_k: int = 5,
        weaviate_filters: Optional[_Filters] = None,
    ) -> RawSearchResult:
        """Get the top_k nearest neighbor embeddings using Weaviate for either provided query_vector or query_text.
        Both query_vector and query_text can be provided.
        If query_vector is provided, then it will be preferred over the embedded query_text
        for the vector search.
        If query_text is provided, then it will check if an embedder is provided and use it to generate the query_vector.
        If no embedder is provided, then it will assume that the vectorizer is used in Weaviate.

        See the following documentation for more details:
        - [Query a vector index](https://neo4j.com/docs/cypher-manual/current/indexes-for-vector-search/#indexes-vector-query)
        - [db.index.vector.queryNodes()](https://neo4j.com/docs/operations-manual/5/reference/procedures/#procedure_db_index_vector_queryNodes)
        - [db.index.fulltext.queryNodes()](https://neo4j.com/docs/operations-manual/5/reference/procedures/#procedure_db_index_fulltext_querynodes)
        Args:
            query_text (str): The text to get the closest neighbors of.
            query_vector (Optional[list[float]], optional): The vector embeddings to get the closest neighbors of. Defaults to None.
            top_k (int, optional): The number of neighbors to return. Defaults to 5.
            weaviate_filters (Optional[_Filters], optional): The filters to apply to the search query in Weaviate. Defaults to None.
        Raises:
            SearchValidationError: If validation of the input arguments fail.
        Returns:
            RawSearchResult: The results of the search query as a list of neo4j.Record and an optional metadata dict
        """
        try:
            validated_data = WeaviateNeo4jSearchModel(
                top_k=top_k,
                query_vector=query_vector,
                query_text=query_text,
                weaviate_filters=weaviate_filters,
            )
            query_text = validated_data.query_text
            query_vector = validated_data.query_vector
            top_k = validated_data.top_k
            weaviate_filters = validated_data.weaviate_filters
        except ValidationError as e:
            raise SearchValidationError(e.errors())

        # If we want to use a local embedder, we still want to call the near_vector method
        # so we want to create the vector as early as possible here
        if query_text:
            if self.embedder:
                query_vector = self.embedder.embed_query(query_text)
                logger.debug("Locally generated query vector: %s", query_vector)
            else:
                logger.debug(
                    "No embedder provided, assuming vectorizer is used in Weaviate."
                )

        if query_vector:
            response = self.search_collection.query.near_vector(
                near_vector=query_vector,
                limit=top_k,
                filters=weaviate_filters,
                return_metadata=wvc.query.MetadataQuery(certainty=True),
            )
            logger.debug("Weaviate query vector: %s", query_vector)
            logger.debug("Response: %s", response)
        else:
            response = self.search_collection.query.near_text(
                query=query_text,
                limit=top_k,
                filters=weaviate_filters,
                return_metadata=wvc.query.MetadataQuery(certainty=True),
            )
            logger.debug("Query text: %s", query_text)
            logger.debug("Response: %s", response)

        result_tuples = [
            [f"{o.properties[self.id_property_external]}", o.metadata.certainty or 0.0]
            for o in response.objects
        ]

        search_query = get_match_query(
            return_properties=self.return_properties,
            retrieval_query=self.retrieval_query,
        )

        parameters = {
            "match_params": result_tuples,
            "id_property": self.id_property_neo4j,
        }

        logger.debug("Weaviate Store Cypher parameters: %s", parameters)
        logger.debug("Weaviate Store Cypher query: %s", search_query)

        records, _, _ = self.driver.execute_query(search_query, parameters)

        return RawSearchResult(records=records)


def get_match_query(
    return_properties: Optional[str] = None, retrieval_query: Optional[str] = None
):
    match_query = (
        "UNWIND $match_params AS match_param "
        "WITH match_param[0] AS match_id_value, match_param[1] AS score "
        "MATCH (node) "
        "WHERE node[$id_property] = match_id_value "
    )
    return match_query + get_query_tail(
        return_properties=return_properties,
        retrieval_query=retrieval_query,
        fallback_return="RETURN node, score",
    )<|MERGE_RESOLUTION|>--- conflicted
+++ resolved
@@ -13,15 +13,11 @@
 #  See the License for the specific language governing permissions and
 #  limitations under the License.
 
-<<<<<<< HEAD
 from typing import Optional, Callable
-=======
-from typing import Optional
 
 from pydantic import ValidationError
 
 from neo4j_genai.exceptions import RetrieverInitializationError, SearchValidationError
->>>>>>> d8fe490a
 from neo4j_genai.retrievers.base import ExternalRetriever
 from neo4j_genai.embedder import Embedder
 from neo4j_genai.retrievers.external.weaviate.types import (
@@ -35,11 +31,7 @@
 import neo4j
 import logging
 from neo4j_genai.neo4j_queries import get_query_tail
-<<<<<<< HEAD
-from neo4j_genai.types import RawSearchResult
-=======
-from neo4j_genai.types import Neo4jDriverModel, EmbedderModel
->>>>>>> d8fe490a
+from neo4j_genai.types import RawSearchResult, Neo4jDriverModel, EmbedderModel
 
 logger = logging.getLogger(__name__)
 
@@ -57,15 +49,6 @@
         retrieval_query: Optional[str] = None,
         format_record_function: Optional[Callable] = None,
     ):
-<<<<<<< HEAD
-        super().__init__(driver, id_property_external, id_property_neo4j)
-        self.client = client
-        self.search_collection = client.collections.get(collection)
-        self.embedder = embedder
-        self.return_properties = return_properties
-        self.retrieval_query = retrieval_query
-        self.format_record_function = format_record_function
-=======
         try:
             driver_model = Neo4jDriverModel(driver=driver)
             weaviate_model = WeaviateModel(client=client)
@@ -84,6 +67,7 @@
             raise RetrieverInitializationError(e.errors())
 
         super().__init__(id_property_external, id_property_neo4j)
+        self.format_record_function = format_record_function
         self.driver = validated_data.driver_model.driver
         self.client = validated_data.client_model.client
         collection = validated_data.collection
@@ -95,7 +79,6 @@
         )
         self.return_properties = validated_data.return_properties
         self.retrieval_query = validated_data.retrieval_query
->>>>>>> d8fe490a
 
     def _get_search_results(
         self,
