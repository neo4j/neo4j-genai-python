--- conflicted
+++ resolved
@@ -96,7 +96,6 @@
     @abstractmethod
     def get_search_results(self, *args, **kwargs) -> RetrieverRawResult:
         pass
-<<<<<<< HEAD
 
     def get_result_formatter(self) -> Callable[[neo4j.Record], RetrieverResultItem]:
         """
@@ -117,43 +116,20 @@
         )
 
 
-=======
-
-    def get_result_formatter(self) -> Callable[[neo4j.Record], RetrieverResultItem]:
-        """
-        Returns the function to use to transform a neo4j.Record to aRetrieverResultItem.
-        """
-        return getattr(self, "format_record_function", self.default_format_record)
-
-    def default_format_record(self, record: neo4j.Record) -> RetrieverResultItem:
-        """
-        Best effort to guess the node to text method. Inherited classes
-        can override this method to implement custom text formatting.
-        """
-        return RetrieverResultItem(
-            content=str(record),
-            metadata=record.get("metadata")
-        )
-
-
->>>>>>> 0e58f784
 class ExternalRetriever(Retriever, ABC):
     """
     Abstract class for External Vector Stores
     """
 
-<<<<<<< HEAD
     VERIFY_NEO4J_VERSION = False
 
-=======
->>>>>>> 0e58f784
     def __init__(self, driver, id_property_external: str, id_property_neo4j: str):
         super().__init__(driver)
         self.id_property_external = id_property_external
         self.id_property_neo4j = id_property_neo4j
 
     @abstractmethod
-    def get_search_results(
+    def search(
         self,
         query_vector: Optional[list[float]] = None,
         query_text: Optional[str] = None,
