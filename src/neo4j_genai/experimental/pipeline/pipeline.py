#  Copyright (c) "Neo4j"
#  Neo4j Sweden AB [https://neo4j.com]
#  #
#  Licensed under the Apache License, Version 2.0 (the "License");
#  you may not use this file except in compliance with the License.
#  You may obtain a copy of the License at
#  #
#      https://www.apache.org/licenses/LICENSE-2.0
#  #
#  Unless required by applicable law or agreed to in writing, software
#  distributed under the License is distributed on an "AS IS" BASIS,
#  WITHOUT WARRANTIES OR CONDITIONS OF ANY KIND, either express or implied.
#  See the License for the specific language governing permissions and
#  limitations under the License.
from __future__ import annotations

import asyncio
import enum
import logging
import uuid
import warnings
from collections import defaultdict
from datetime import datetime
from timeit import default_timer
from typing import Any, AsyncGenerator, Optional

import pygraphviz as pgv
from pydantic import BaseModel, Field

from neo4j_genai.experimental.pipeline.component import Component, DataModel
from neo4j_genai.experimental.pipeline.exceptions import (
    PipelineDefinitionError,
    PipelineMissingDependencyError,
    PipelineStatusUpdateError,
)
from neo4j_genai.experimental.pipeline.pipeline_graph import (
    PipelineEdge,
    PipelineGraph,
    PipelineNode,
)
from neo4j_genai.experimental.pipeline.stores import InMemoryStore, ResultStore
from neo4j_genai.experimental.pipeline.types import (
    ComponentConfig,
    ConnectionConfig,
    PipelineConfig,
)

logger = logging.getLogger(__name__)


class RunStatus(enum.Enum):
    UNKNOWN = "UNKNOWN"
    RUNNING = "RUNNING"
    DONE = "DONE"


class RunResult(BaseModel):
    status: RunStatus = RunStatus.DONE
    result: Optional[DataModel] = None
    timestamp: datetime = Field(default_factory=datetime.utcnow)


class TaskPipelineNode(PipelineNode):
    """Runnable node. It must have:
    - a name (unique within the pipeline)
    - a component instance
    """

    def __init__(self, name: str, component: Component):
        """TaskPipelineNode is a graph node with a run method.

        Args:
            name (str): node's name
            component (Component): component instance
        """
        super().__init__(name, {})
        self.component = component

    async def execute(self, **kwargs: Any) -> RunResult | None:
        """Execute the task

        Returns:
            RunResult | None: RunResult with status and result dict
            if the task run successfully, None if the status update
            was unsuccessful.
        """
        logger.debug(f"Running component {self.name} with {kwargs}")
        start_time = default_timer()
        component_result = await self.component.run(**kwargs)
        run_result = RunResult(
            result=component_result,
        )
        end_time = default_timer()
        logger.debug(f"Component {self.name} finished in {end_time - start_time}s")
        return run_result

    async def run(self, inputs: dict[str, Any]) -> RunResult | None:
        """Main method to execute the task."""
        logger.debug(f"TASK START {self.name=} {inputs=}")
        res = await self.execute(**inputs)
        logger.debug(f"TASK RESULT {self.name=} {res=}")
        return res


class Orchestrator:
    """Orchestrate a pipeline.

    The orchestrator is responsible for:
    - finding the next tasks to execute
    - building the inputs for each task
    - calling the run method on each task

    Once a TaskNode is done, it calls the `on_task_complete` callback
    that will save the results, find the next tasks to be executed
    (checking that all dependencies are met), and run them.
    """

    def __init__(self, pipeline: "Pipeline"):
        self.pipeline = pipeline
        self.run_id = str(uuid.uuid4())

    async def run_task(self, task: TaskPipelineNode, data: dict[str, Any]) -> None:
        """Get inputs and run a specific task. Once the task is done,
        calls the on_task_complete method.

        Args:
            task (TaskPipelineNode): The task to be run
            data (dict[str, Any]): The pipeline input data

        Returns:
            None
        """
        param_mapping = self.get_input_config_for_task(task)
<<<<<<< HEAD
        inputs = self.get_component_inputs(task.name, param_mapping, data)
=======
        inputs = await self.get_component_inputs(task.name, param_mapping, data)
>>>>>>> c0175211
        try:
            await self.set_task_status(task.name, RunStatus.RUNNING)
        except PipelineStatusUpdateError:
            logger.info(f"Component {task.name} already running or done")
            return None
        res = await task.run(inputs)
        await self.set_task_status(task.name, RunStatus.DONE)
        if res:
            await self.on_task_complete(data=data, task=task, result=res)

    async def set_task_status(self, task_name: str, status: RunStatus) -> None:
        """Set a new status

        Args:
            task_name (str): Name of the component
            status (RunStatus): New status

        Raises:
            PipelineStatusUpdateError if the new status is not
                compatible with the current one.
        """
        # prevent the method from being called by two concurrent async calls
        async with asyncio.Lock():
            current_status = await self.get_status_for_component(task_name)
            if status == current_status:
                raise PipelineStatusUpdateError(f"Status is already '{status}'")
            if status == RunStatus.RUNNING and current_status == RunStatus.DONE:
                raise PipelineStatusUpdateError("Can't go from DONE to RUNNING")
            return await self.pipeline.store.add_status_for_component(
                self.run_id, task_name, status.value
            )

    async def on_task_complete(
        self, data: dict[str, Any], task: TaskPipelineNode, result: RunResult
    ) -> None:
        """When a given task is complete, it will call this method
        to find the next tasks to run.
        """
        # first save this component results
        res_to_save = None
        if result.result:
            res_to_save = result.result.model_dump()
        await self.add_result_for_component(
            task.name, res_to_save, is_final=task.is_leaf()
        )
        # then get the next tasks to be executed
        # and run them in //
        await asyncio.gather(*[self.run_task(n, data) async for n in self.next(task)])

    async def check_dependencies_complete(self, task: TaskPipelineNode) -> None:
        """Check that all parent tasks are complete.

        Raises:
            MissingDependencyError if a parent task's status is not DONE.
        """
        dependencies = self.pipeline.previous_edges(task.name)
        for d in dependencies:
            d_status = await self.get_status_for_component(d.start)
            if d_status != RunStatus.DONE:
                logger.warning(
                    f"Missing dependency {d.start} for {task.name} (status: {d_status})"
                )
                raise PipelineMissingDependencyError()

    async def next(
        self, task: TaskPipelineNode
    ) -> AsyncGenerator[TaskPipelineNode, None]:
        """Find the next tasks to be executed after `task` is complete.

        1. Find the task children
        2. Check each child's status:
            - if it's already running or done, do not need to run it again
            - otherwise, check that all its dependencies are met, if yes
                add this task to the list of next tasks to be executed
        """
        possible_next = self.pipeline.next_edges(task.name)
        for next_edge in possible_next:
            next_node = self.pipeline.get_node_by_name(next_edge.end)
            # check status
            next_node_status = await self.get_status_for_component(next_node.name)
            if next_node_status in [RunStatus.RUNNING, RunStatus.DONE]:
                # already running
                continue
            # check deps
            try:
                await self.check_dependencies_complete(next_node)
            except PipelineMissingDependencyError:
                continue
            yield next_node
        return

    def get_input_config_for_task(
        self, task: TaskPipelineNode
    ) -> dict[str, dict[str, str]]:
        """Build input definition for a given task.,
        The method needs to access the input defs defined in the edges
        between this task and its parents.

        Args:
            task (TaskPipelineNode): the task to get the input config for

        Returns:
            dict: a dict of
                {input_parameter: {source_component_name: "", param_name: ""}}
        """
        if not self.pipeline.is_validated:
            raise PipelineDefinitionError(
<<<<<<< HEAD
                "You must validate the pipeline input config first. Call `pipeline.validate_connection_parameters()`"
            )
        return self.pipeline.param_mapping.get(task.name) or {}

    def get_component_inputs(
=======
                "You must validate the pipeline input config first. Call `pipeline.validate_parameter_mapping()`"
            )
        return self.pipeline.param_mapping.get(task.name) or {}

    async def get_component_inputs(
>>>>>>> c0175211
        self,
        component_name: str,
        param_mapping: dict[str, dict[str, str]],
        input_data: dict[str, Any],
    ) -> dict[str, Any]:
        """Find the component inputs from:
        - input_config: the mapping between components results and inputs
            (results are stored in the pipeline result store)
        - input_data: the user input data

        Args:
            component_name (str): the component/task name
<<<<<<< HEAD
            param_mapping (dict[str, Any]): the input config
=======
            param_mapping (dict[str, dict[str, str]]): the input config
>>>>>>> c0175211
            input_data (dict[str, Any]): the pipeline input data (user input)
        """
        component_inputs: dict[str, Any] = input_data.get(component_name, {})
        if param_mapping:
            for parameter, mapping in param_mapping.items():
                component = mapping["component"]
                output_param = mapping.get("param")
<<<<<<< HEAD
                component_result = self.get_results_for_component(component)
=======
                component_result = await self.get_results_for_component(component)
>>>>>>> c0175211
                if output_param is not None:
                    value = component_result.get(output_param)
                else:
                    value = component_result
                if parameter in component_inputs:
                    m = f"{component}.{parameter}" if parameter else component
                    warnings.warn(
                        f"In component '{component_name}', parameter '{parameter}' from user input will be ignored and replaced by '{m}'"
                    )
                component_inputs[parameter] = value
        return component_inputs

    async def add_result_for_component(
        self, name: str, result: dict[str, Any] | None, is_final: bool = False
    ) -> None:
        """This is where we save the results in the result store and, optionally,
        in the final result store.
        """
        await self.pipeline.store.add_result_for_component(self.run_id, name, result)
        if is_final:
            # The pipeline only returns the results
            # of the leaf nodes
            # TODO: make this configurable in the future.
            existing_results = await self.pipeline.final_results.get(self.run_id) or {}
            existing_results[name] = result
            await self.pipeline.final_results.add(
                self.run_id, existing_results, overwrite=True
            )

    async def get_results_for_component(self, name: str) -> Any:
        return await self.pipeline.store.get_result_for_component(self.run_id, name)

    async def get_status_for_component(self, name: str) -> RunStatus:
        status = await self.pipeline.store.get_status_for_component(self.run_id, name)
        if status is None:
            return RunStatus.UNKNOWN
        return RunStatus(status)

    async def run(self, data: dict[str, Any]) -> None:
        """Run the pipline, starting from the root nodes
        (node without any parent). Then the callback on_task_complete
        will handle the task dependencies.
        """
        logger.debug(f"PIPELINE START {data=}")
        tasks = [self.run_task(root, data) for root in self.pipeline.roots()]
        await asyncio.gather(*tasks)


class PipelineResult(BaseModel):
    run_id: str
    result: Any


class Pipeline(PipelineGraph[TaskPipelineNode, PipelineEdge]):
    """This is the main pipeline, where components
    and their execution order are defined"""

    def __init__(self, store: Optional[ResultStore] = None) -> None:
        super().__init__()
        self.store = store or InMemoryStore()
        self.final_results = InMemoryStore()
        self.is_validated = False
        self.param_mapping: dict[str, dict[str, dict[str, str]]] = defaultdict(dict)
        """
        Dict structure:
        { component_name : {
                param_name: {
<<<<<<< HEAD
                    source_component_name: "",
=======
                    component: "",  # source component name
>>>>>>> c0175211
                    param_name: "",
                }
            }
        }
        """
        self.missing_inputs: dict[str, list[str]] = defaultdict()

    @classmethod
    def from_template(
        cls, pipeline_template: PipelineConfig, store: Optional[ResultStore] = None
    ) -> Pipeline:
        """Create a Pipeline from a pydantic model defining the components and their connections"""
        pipeline = Pipeline(store=store)
        for component in pipeline_template.components:
            pipeline.add_component(
                component.component,
                component.name,
            )
        for edge in pipeline_template.connections:
            pipeline_edge = PipelineEdge(
                edge.start, edge.end, data={"input_config": edge.input_config}
            )
            pipeline.add_edge(pipeline_edge)
        return pipeline

    def show_as_dict(self) -> dict[str, Any]:
        component_config = []
        for name, task in self._nodes.items():
            component_config.append(
                ComponentConfig(name=name, component=task.component)
            )
        connection_config = []
        for edge in self._edges:
            connection_config.append(
                ConnectionConfig(
                    start=edge.start,
                    end=edge.end,
                    input_config=edge.data["input_config"] if edge.data else {},
                )
            )
        pipeline_config = PipelineConfig(
            components=component_config, connections=connection_config
        )
        return pipeline_config.model_dump()

    def draw(
        self, path: str, layout: str = "dot", hide_unused_outputs: bool = True
    ) -> Any:
        G = self.get_pygraphviz_graph(hide_unused_outputs)
        G.layout(layout)
        G.draw(path)

    def get_pygraphviz_graph(self, hide_unused_outputs: bool = True) -> pgv.AGraph:
<<<<<<< HEAD
        self.validate_connection_parameters()
=======
        self.validate_parameter_mapping()
>>>>>>> c0175211
        G = pgv.AGraph(strict=False, directed=True)
        # create a node for each component
        for n, node in self._nodes.items():
            comp_inputs = ",".join(
                f"{i}: {d['annotation']}"
                for i, d in node.component.component_inputs.items()
            )
            G.add_node(
                n,
                node_type="component",
                shape="rectangle",
                label=f"{node.component.__class__.__name__}: {n}({comp_inputs})",
            )
            # create a node for each output field and connect them it to its component
            for o in node.component.component_outputs:
                param_node_name = f"{n}.{o}"
                G.add_node(param_node_name, label=o, node_type="output")
                G.add_edge(n, param_node_name)
        # then we create the edges between a component output
        # and the component it gets added to
        for component_name, params in self.param_mapping.items():
            for param, mapping in params.items():
                source_component = mapping["component"]
                source_param_name = mapping.get("param")
                if source_param_name:
                    source_output_node = f"{source_component}.{source_param_name}"
                else:
                    source_output_node = source_component
                G.add_edge(source_output_node, component_name, label=param)
        # remove outputs that are not mapped
        if hide_unused_outputs:
            for n in G.nodes():
                if n.attr["node_type"] == "output" and G.out_degree(n) == 0:  # type: ignore
                    G.remove_node(n)
        return G

    def add_component(self, component: Component, name: str) -> None:
        """Add a new component. Components are uniquely identified
        by their name. If 'name' is already in the pipeline, a ValueError
        is raised."""
        task = TaskPipelineNode(name, component)
        self.add_node(task)
        # invalidate the pipeline if it was already validated
<<<<<<< HEAD
        self.invalidate()
=======
        self.is_validated = False
>>>>>>> c0175211

    def set_component(self, name: str, component: Component) -> None:
        """Replace a component with another. If 'name' is not yet in the pipeline,
        raises ValueError.
        """
        task = TaskPipelineNode(name, component)
        self.set_node(task)
        # invalidate the pipeline if it was already validated
<<<<<<< HEAD
        self.invalidate()
=======
        self.is_validated = False
>>>>>>> c0175211

    def connect(
        self,
        start_component_name: str,
        end_component_name: str,
        input_config: Optional[dict[str, str]] = None,
    ) -> None:
        """Connect one component to another.

        Args:
            start_component_name (str): name of the component as defined in
                the add_component method
            end_component_name (str): name of the component as defined in
                the add_component method
            input_config (Optional[dict[str, str]]): end component input configuration:
                propagate previous components outputs.

        Raises:
            PipelineDefinitionError: if the provided component are not in the Pipeline
                or if the graph that would be created by this connection is cyclic.
        """
        edge = PipelineEdge(
            start_component_name,
            end_component_name,
            data={"input_config": input_config},
        )
        try:
            self.add_edge(edge)
        except KeyError:
            raise PipelineDefinitionError(
                f"{start_component_name} or {end_component_name} is not in the Pipeline"
            )
        if self.is_cyclic():
            raise PipelineDefinitionError("Cyclic graph are not allowed")
        # invalidate the pipeline if it was already validated
<<<<<<< HEAD
        self.invalidate()

    def invalidate(self) -> None:
        self.is_validated = False
        self.param_mapping = defaultdict(dict)
        self.missing_inputs = defaultdict()

    def validate_connection_parameters(self) -> None:
        """Go through the graph and make sure each component will not miss any input"""
        if self.is_validated:
            return
        for task in self._nodes.values():
            self.validate_connection_parameters_for_task(task)
        self.is_validated = True

    def validate_all_parameters(self, data: dict[str, Any]) -> bool:
        """Performs parameter validation before running the pipeline:
=======
        self.is_validated = False

    def validate_parameter_mapping(self) -> None:
        """Go through the graph and make sure parameter mapping is valid
        (without considering user input yet)
        """
        if self.is_validated:
            return
        for task in self._nodes.values():
            self.validate_parameter_mapping_for_task(task)
        self.is_validated = True

    def validate_input_data(self, data: dict[str, Any]) -> bool:
        """Performs parameter and data validation before running the pipeline:
>>>>>>> c0175211
        - Check parameters defined in the connect method
        - Make sure the missing parameters are present in the input `data` dict.

        Args:
            data (dict[str, Any]): input data to use for validation
                (usually from Pipeline.run)

        Raises:
            PipelineDefinitionError if any parameter mapping is invalid or if a
                parameter is missing.
        """
        if not self.is_validated:
<<<<<<< HEAD
            self.validate_connection_parameters()
        for task in self._nodes.values():
            if task.name not in self.param_mapping:
                self.validate_connection_parameters_for_task(task)
=======
            self.validate_parameter_mapping()
        for task in self._nodes.values():
            if task.name not in self.param_mapping:
                self.validate_parameter_mapping_for_task(task)
>>>>>>> c0175211
            missing_params = self.missing_inputs[task.name]
            task_data = data.get(task.name) or {}
            for param in missing_params:
                if param not in task_data:
                    raise PipelineDefinitionError(
                        f"Parameter '{param}' not provided for component '{task.name}'"
                    )
        return True

<<<<<<< HEAD
    def validate_connection_parameters_for_task(self, task: TaskPipelineNode) -> bool:
        """Make sure that all the parameters defined in the input config
        when connecting components are valid fields in the previous
        component output model.

=======
    def validate_parameter_mapping_for_task(self, task: TaskPipelineNode) -> bool:
        """Make sure that all the parameter mapping for a given task are valid.
        Does not consider user input yet.

        Considering the naming {param => target (component, [output_parameter]) },
        the mapping is valid if:
         - The target component exists in the pipeline and, if specified, the
            target output parameter is a valid field in the target component's
            result model.

>>>>>>> c0175211
        This method builds the param_mapping and missing_inputs instance variables.
        """
        component = task.component
        expected_mandatory_inputs = [
            param_name
            for param_name, config in component.component_inputs.items()
            if config["has_default"] is False
        ]
        # start building the actual input list, starting
        # from the inputs provided in the pipeline.run method
        actual_inputs = []
        prev_edges = self.previous_edges(task.name)
        # then, iterate over all parents to find the parameter propagation
        for edge in prev_edges:
            edge_data = edge.data or {}
            edge_inputs = edge_data.get("input_config") or {}
            # check that the previous component is actually returning
            # the mapped parameter
            for param, path in edge_inputs.items():
                if param in self.param_mapping[task.name]:
                    raise PipelineDefinitionError(
                        f"Parameter '{param}' already mapped to {self.param_mapping[task.name][param]}"
                    )
                if param not in task.component.component_inputs:
                    raise PipelineDefinitionError(
                        f"Parameter '{param}' is not a valid input for component '{task.name}' of type '{task.component.__class__.__name__}'"
                    )
                try:
                    source_component_name, param_name = path.split(".")
                except ValueError:
                    # no specific output mapped
                    # the full source component result will be
                    # passed to the next component
                    self.param_mapping[task.name][param] = {
                        "component": path,
                    }
                    continue
                try:
                    source_node = self.get_node_by_name(source_component_name)
                except KeyError:
                    raise PipelineDefinitionError(
                        f"Component {source_component_name} does not exist in the pipeline,"
                        f" can not map {param} to {path} for {task.name}."
                    )
                source_component = source_node.component
                source_component_outputs = source_component.component_outputs
                if param_name and param_name not in source_component_outputs:
                    raise PipelineDefinitionError(
                        f"Parameter {param_name} is not valid output for "
                        f"{source_component_name} (must be one of "
                        f"{list(source_component_outputs.keys())})"
                    )
                self.param_mapping[task.name][param] = {
                    "component": source_component_name,
                    "param": param_name,
                }
            actual_inputs.extend(list(edge_inputs.keys()))
        missing_inputs = list(set(expected_mandatory_inputs) - set(actual_inputs))
        self.missing_inputs[task.name] = missing_inputs
        return True

    async def run(self, data: dict[str, Any]) -> PipelineResult:
        logger.debug("Starting pipeline")
        start_time = default_timer()
<<<<<<< HEAD
        self.validate_all_parameters(data)
=======
        self.validate_input_data(data)
>>>>>>> c0175211
        orchestrator = Orchestrator(self)
        await orchestrator.run(data)
        end_time = default_timer()
        logger.debug(
            f"Pipeline {orchestrator.run_id} finished in {end_time - start_time}s"
        )
        return PipelineResult(
            run_id=orchestrator.run_id,
            result=await self.final_results.get(orchestrator.run_id),
        )<|MERGE_RESOLUTION|>--- conflicted
+++ resolved
@@ -131,11 +131,7 @@
             None
         """
         param_mapping = self.get_input_config_for_task(task)
-<<<<<<< HEAD
-        inputs = self.get_component_inputs(task.name, param_mapping, data)
-=======
         inputs = await self.get_component_inputs(task.name, param_mapping, data)
->>>>>>> c0175211
         try:
             await self.set_task_status(task.name, RunStatus.RUNNING)
         except PipelineStatusUpdateError:
@@ -243,19 +239,11 @@
         """
         if not self.pipeline.is_validated:
             raise PipelineDefinitionError(
-<<<<<<< HEAD
-                "You must validate the pipeline input config first. Call `pipeline.validate_connection_parameters()`"
+                "You must validate the pipeline input config first. Call `pipeline.validate_parameter_mapping()`"
             )
         return self.pipeline.param_mapping.get(task.name) or {}
 
-    def get_component_inputs(
-=======
-                "You must validate the pipeline input config first. Call `pipeline.validate_parameter_mapping()`"
-            )
-        return self.pipeline.param_mapping.get(task.name) or {}
-
     async def get_component_inputs(
->>>>>>> c0175211
         self,
         component_name: str,
         param_mapping: dict[str, dict[str, str]],
@@ -268,11 +256,7 @@
 
         Args:
             component_name (str): the component/task name
-<<<<<<< HEAD
-            param_mapping (dict[str, Any]): the input config
-=======
             param_mapping (dict[str, dict[str, str]]): the input config
->>>>>>> c0175211
             input_data (dict[str, Any]): the pipeline input data (user input)
         """
         component_inputs: dict[str, Any] = input_data.get(component_name, {})
@@ -280,11 +264,7 @@
             for parameter, mapping in param_mapping.items():
                 component = mapping["component"]
                 output_param = mapping.get("param")
-<<<<<<< HEAD
-                component_result = self.get_results_for_component(component)
-=======
                 component_result = await self.get_results_for_component(component)
->>>>>>> c0175211
                 if output_param is not None:
                     value = component_result.get(output_param)
                 else:
@@ -352,11 +332,7 @@
         Dict structure:
         { component_name : {
                 param_name: {
-<<<<<<< HEAD
-                    source_component_name: "",
-=======
                     component: "",  # source component name
->>>>>>> c0175211
                     param_name: "",
                 }
             }
@@ -410,11 +386,7 @@
         G.draw(path)
 
     def get_pygraphviz_graph(self, hide_unused_outputs: bool = True) -> pgv.AGraph:
-<<<<<<< HEAD
-        self.validate_connection_parameters()
-=======
         self.validate_parameter_mapping()
->>>>>>> c0175211
         G = pgv.AGraph(strict=False, directed=True)
         # create a node for each component
         for n, node in self._nodes.items():
@@ -458,11 +430,7 @@
         task = TaskPipelineNode(name, component)
         self.add_node(task)
         # invalidate the pipeline if it was already validated
-<<<<<<< HEAD
         self.invalidate()
-=======
-        self.is_validated = False
->>>>>>> c0175211
 
     def set_component(self, name: str, component: Component) -> None:
         """Replace a component with another. If 'name' is not yet in the pipeline,
@@ -471,11 +439,7 @@
         task = TaskPipelineNode(name, component)
         self.set_node(task)
         # invalidate the pipeline if it was already validated
-<<<<<<< HEAD
         self.invalidate()
-=======
-        self.is_validated = False
->>>>>>> c0175211
 
     def connect(
         self,
@@ -511,26 +475,12 @@
         if self.is_cyclic():
             raise PipelineDefinitionError("Cyclic graph are not allowed")
         # invalidate the pipeline if it was already validated
-<<<<<<< HEAD
         self.invalidate()
 
     def invalidate(self) -> None:
         self.is_validated = False
         self.param_mapping = defaultdict(dict)
         self.missing_inputs = defaultdict()
-
-    def validate_connection_parameters(self) -> None:
-        """Go through the graph and make sure each component will not miss any input"""
-        if self.is_validated:
-            return
-        for task in self._nodes.values():
-            self.validate_connection_parameters_for_task(task)
-        self.is_validated = True
-
-    def validate_all_parameters(self, data: dict[str, Any]) -> bool:
-        """Performs parameter validation before running the pipeline:
-=======
-        self.is_validated = False
 
     def validate_parameter_mapping(self) -> None:
         """Go through the graph and make sure parameter mapping is valid
@@ -544,7 +494,6 @@
 
     def validate_input_data(self, data: dict[str, Any]) -> bool:
         """Performs parameter and data validation before running the pipeline:
->>>>>>> c0175211
         - Check parameters defined in the connect method
         - Make sure the missing parameters are present in the input `data` dict.
 
@@ -557,17 +506,10 @@
                 parameter is missing.
         """
         if not self.is_validated:
-<<<<<<< HEAD
-            self.validate_connection_parameters()
-        for task in self._nodes.values():
-            if task.name not in self.param_mapping:
-                self.validate_connection_parameters_for_task(task)
-=======
             self.validate_parameter_mapping()
         for task in self._nodes.values():
             if task.name not in self.param_mapping:
                 self.validate_parameter_mapping_for_task(task)
->>>>>>> c0175211
             missing_params = self.missing_inputs[task.name]
             task_data = data.get(task.name) or {}
             for param in missing_params:
@@ -577,24 +519,15 @@
                     )
         return True
 
-<<<<<<< HEAD
-    def validate_connection_parameters_for_task(self, task: TaskPipelineNode) -> bool:
-        """Make sure that all the parameters defined in the input config
-        when connecting components are valid fields in the previous
-        component output model.
-
-=======
     def validate_parameter_mapping_for_task(self, task: TaskPipelineNode) -> bool:
         """Make sure that all the parameter mapping for a given task are valid.
         Does not consider user input yet.
-
         Considering the naming {param => target (component, [output_parameter]) },
         the mapping is valid if:
          - The target component exists in the pipeline and, if specified, the
             target output parameter is a valid field in the target component's
             result model.
 
->>>>>>> c0175211
         This method builds the param_mapping and missing_inputs instance variables.
         """
         component = task.component
@@ -659,11 +592,7 @@
     async def run(self, data: dict[str, Any]) -> PipelineResult:
         logger.debug("Starting pipeline")
         start_time = default_timer()
-<<<<<<< HEAD
-        self.validate_all_parameters(data)
-=======
         self.validate_input_data(data)
->>>>>>> c0175211
         orchestrator = Orchestrator(self)
         await orchestrator.run(data)
         end_time = default_timer()
