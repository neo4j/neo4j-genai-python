--- conflicted
+++ resolved
@@ -164,13 +164,8 @@
         Returns:
             None
         """
-<<<<<<< HEAD
         param_mapping = self.get_input_config_for_task(task)
         inputs = self.get_component_inputs(task.name, param_mapping, data)
-        await task.run(inputs, callback=partial(self.on_task_complete, data=data))
-=======
-        input_config = await self.get_input_config_for_task(task)
-        inputs = self.get_component_inputs(task.name, input_config, data)
         try:
             await task.set_status(self.run_id, RunStatus.RUNNING)
         except PipelineStatusUpdateError:
@@ -182,7 +177,6 @@
         await task.set_status(self.run_id, RunStatus.DONE)
         if res:
             await self.on_task_complete(data=data, task=task, result=res)
->>>>>>> c284b082
 
     async def on_task_complete(
         self, data: dict[str, Any], task: TaskPipelineNode, result: RunResult
@@ -257,27 +251,11 @@
             dict: a dict of
                 {input_parameter: {source_component_name: "", param_name: ""}}
         """
-<<<<<<< HEAD
         if not self.pipeline.is_validated:
             raise PipelineDefinitionError(
                 "You must validate the pipeline input config first. Call `pipeline.validate_connection_parameters()`"
             )
         return self.pipeline.param_mapping.get(task.name) or {}
-=======
-        input_config: dict[str, Any] = {}
-        # make sure dependencies are satisfied
-        # and save the inputs defs that needs to be propagated from parent components
-        for prev_edge in self.pipeline.previous_edges(task.name):
-            prev_node = self.pipeline.get_node_by_name(prev_edge.start)
-            prev_status = await prev_node.read_status(self.run_id)
-            if prev_status != RunStatus.DONE:
-                logger.critical(f"Missing dependency {prev_edge.start}")
-                raise PipelineMissingDependencyError(f"{prev_edge.start} not ready")
-            if prev_edge.data:
-                prev_edge_data = prev_edge.data.get("input_config") or {}
-                input_config.update(**prev_edge_data)
-        return input_config
->>>>>>> c284b082
 
     def get_component_inputs(
         self,
@@ -296,24 +274,11 @@
             input_data (dict[str, Any]): the pipeline input data (user input)
         """
         component_inputs: dict[str, Any] = input_data.get(component_name, {})
-<<<<<<< HEAD
         if param_mapping:
             for parameter, mapping in param_mapping.items():
                 component = mapping["component"]
                 output_param = mapping.get("param")
-                component_result = self.pipeline.get_results_for_component(component)
-=======
-        if input_config:
-            for parameter, mapping in input_config.items():
-                try:
-                    component, output_param = mapping.split(".")
-                except ValueError:
-                    # we will use the full output of
-                    # component as input
-                    component = mapping
-                    output_param = None
                 component_result = self.get_results_for_component(component)
->>>>>>> c284b082
                 if output_param is not None:
                     value = component_result.get(output_param)
                 else:
@@ -367,9 +332,8 @@
 
     def __init__(self, store: Optional[ResultStore] = None) -> None:
         super().__init__()
-<<<<<<< HEAD
-        self._store = store or InMemoryStore()
-        self._final_results = InMemoryStore()
+        self.store = store or InMemoryStore()
+        self.final_results = InMemoryStore()
         self.is_validated = False
         self.param_mapping: dict[str, dict[str, dict[str, str]]] = defaultdict(dict)
         """
@@ -383,10 +347,6 @@
         }
         """
         self.missing_inputs: dict[str, list[str]] = defaultdict()
-=======
-        self.store = store or InMemoryStore()
-        self.final_results = InMemoryStore()
->>>>>>> c284b082
 
     @classmethod
     def from_template(
@@ -525,39 +485,6 @@
         # invalidate the pipeline if it was already validated
         self.is_validated = False
 
-<<<<<<< HEAD
-    def on_task_complete(self, task: TaskPipelineNode, result: RunResult) -> None:
-        """Method called when a task is done."""
-        res_to_save = None
-        if result.result:
-            res_to_save = result.result.model_dump()
-        self.add_result_for_component(task.name, res_to_save, is_final=task.is_leaf())
-
-    def add_result_for_component(
-        self, name: str, result: dict[str, Any] | None, is_final: bool = False
-    ) -> None:
-        """This is where we save the results in the result store and, optionally,
-        in the final result store.
-        """
-        self._store.add(name, result)
-        if is_final:
-            # The pipeline only returns the results
-            # of the leaf nodes
-            # TODO: make this configurable in the future.
-            self._final_results.add(name, result)
-
-    def get_results_for_component(self, name: str) -> Any:
-        return self._store.get(name)
-
-    def reinitialize(self) -> None:
-        """Reinitialize the result stores and component status
-        if we want to rerun the same pipeline again
-        (maybe with inputs)"""
-        self._store.empty()
-        self._final_results.empty()
-        for task in self._nodes.values():
-            task.reinitialize()
-
     def validate_connection_parameters(self) -> None:
         """Go through the graph and make sure each component will not miss any input"""
         if self.is_validated:
@@ -578,13 +505,6 @@
         Raises:
             PipelineDefinitionError if any parameter mapping is invalid or if a
                 parameter is missing.
-=======
-    def validate_inputs_config(self, data: dict[str, Any]) -> None:
-        """Go through the graph and make sure each component will not miss any input
-
-        Args:
-            data (dict[str, Any]): the user provided data in the `pipeline.run` method.
->>>>>>> c284b082
         """
         if not self.is_validated:
             self.validate_connection_parameters()
@@ -661,12 +581,7 @@
     async def run(self, data: dict[str, Any]) -> PipelineResult:
         logger.debug("Starting pipeline")
         start_time = default_timer()
-<<<<<<< HEAD
         self.validate_all_parameters(data)
-        self.reinitialize()
-=======
-        self.validate_inputs_config(data)
->>>>>>> c284b082
         orchestrator = Orchestrator(self)
         await orchestrator.run(data)
         end_time = default_timer()
