--- conflicted
+++ resolved
@@ -163,8 +163,9 @@
             embedding_properties=embedding_properties,
         )
 
-    @staticmethod
-    def create_node_to_chunk_rel(node: Neo4jNode, chunk_id: str) -> Neo4jRelationship:
+    def create_node_to_chunk_rel(
+        self, node: Neo4jNode, chunk_id: str
+    ) -> Neo4jRelationship:
         """Create relationship between a chunk and entities found in that chunk"""
         return Neo4jRelationship(
             start_node_id=node.id,
@@ -388,7 +389,7 @@
 
     async def run_for_chunk(
         self,
-<<<<<<< HEAD
+        sem: asyncio.Semaphore,
         run_id: str,
         chunk: TextChunk,
         schema: SchemaConfig,
@@ -396,27 +397,13 @@
         lexical_graph_builder: Optional[LexicalGraphBuilder] = None,
         document_id: Optional[str] = None,
     ) -> Neo4jGraph:
-        """Run extraction and post-processing for a single chunk"""
-        chunk_graph = await self.extract_for_chunk(schema, examples, chunk)
-        await self.post_process_chunk(
-            chunk_graph, chunk, run_id, lexical_graph_builder, document_id
-        )
-        return chunk_graph
-=======
-        schema: SchemaConfig,
-        examples: str,
-        chunk_index: int,
-        chunk: TextChunk,
-        sem: asyncio.Semaphore,
-    ) -> Neo4jGraph:
         """Run extraction and post processing for a single chunk"""
         async with sem:
-            chunk_graph = await self.extract_for_chunk(
-                schema, examples, chunk_index, chunk
+            chunk_graph = await self.extract_for_chunk(schema, examples, chunk)
+            await self.post_process_chunk(
+                chunk_graph, chunk, run_id, lexical_graph_builder, document_id
             )
-            await self.post_process_chunk(chunk_graph, chunk_index, chunk)
             return chunk_graph
->>>>>>> 1a928a57
 
     @validate_call
     async def run(
@@ -446,20 +433,13 @@
         lexical_graph = Neo4jGraph(nodes=nodes, relationships=[])
         schema = schema or SchemaConfig(entities={}, relations={}, potential_schema=[])
         examples = examples or ""
-<<<<<<< HEAD
         run_id = str(datetime.now().timestamp())
+        sem = asyncio.Semaphore(self.max_concurrency)
         tasks = [
             self.run_for_chunk(
-                run_id, chunk, schema, examples, lexical_graph_builder, document_id
+                sem, run_id, chunk, schema, examples, lexical_graph_builder, document_id
             )
             for chunk in chunks.chunks
-=======
-        self._id_prefix = str(datetime.now().timestamp())
-        sem = asyncio.Semaphore(self.max_concurrency)
-        tasks = [
-            self.run_for_chunk(schema, examples, chunk_index, chunk, sem)
-            for chunk_index, chunk in enumerate(chunks.chunks)
->>>>>>> 1a928a57
         ]
         chunk_graphs: list[Neo4jGraph] = list(await asyncio.gather(*tasks))
         graph = self.combine_chunk_graphs(lexical_graph, chunk_graphs)
